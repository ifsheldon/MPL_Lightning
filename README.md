--- conflicted
+++ resolved
@@ -8,8 +8,4 @@
 * Check if the following components need modifications to be adapted to Lightning
   * `ModelEMA`
   * loss scaling with `amp`
-<<<<<<< HEAD
-* Adapt datasets
-=======
->>>>>>> 0fd2945c
 * Fix `FIXME`s